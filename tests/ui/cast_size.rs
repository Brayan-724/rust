--- conflicted
+++ resolved
@@ -13,50 +13,25 @@
 fn main() {
     // Casting from *size
     1isize as i8;
-    //~^ ERROR: casting `isize` to `i8` may truncate the value
     let x0 = 1isize;
     let x1 = 1usize;
     x0 as f64;
-    //~^ ERROR: casting `isize` to `f64` causes a loss of precision on targets with 64-bit
-    //~| NOTE: `-D clippy::cast-precision-loss` implied by `-D warnings`
     x1 as f64;
-    //~^ ERROR: casting `usize` to `f64` causes a loss of precision on targets with 64-bit
     x0 as f32;
-    //~^ ERROR: casting `isize` to `f32` causes a loss of precision (`isize` is 32 or 64 b
     x1 as f32;
-    //~^ ERROR: casting `usize` to `f32` causes a loss of precision (`usize` is 32 or 64 b
     1isize as i32;
-    //~^ ERROR: casting `isize` to `i32` may truncate the value on targets with 64-bit wid
     1isize as u32;
-    //~^ ERROR: casting `isize` to `u32` may truncate the value on targets with 64-bit wid
     1usize as u32;
-    //~^ ERROR: casting `usize` to `u32` may truncate the value on targets with 64-bit wid
     1usize as i32;
-<<<<<<< HEAD
-    //~^ ERROR: casting `usize` to `i32` may truncate the value on targets with 64-bit wid
-    //~| ERROR: casting `usize` to `i32` may wrap around the value on targets with 32-bit
-    //~| NOTE: `-D clippy::cast-possible-wrap` implied by `-D warnings`
-    // Casting to *size
-=======
->>>>>>> 6150bf5b
     1i64 as isize;
-    //~^ ERROR: casting `i64` to `isize` may truncate the value on targets with 32-bit wid
     1i64 as usize;
-    //~^ ERROR: casting `i64` to `usize` may truncate the value on targets with 32-bit wid
     1u64 as isize;
-    //~^ ERROR: casting `u64` to `isize` may truncate the value on targets with 32-bit wid
-    //~| ERROR: casting `u64` to `isize` may wrap around the value on targets with 64-bit
     1u64 as usize;
-    //~^ ERROR: casting `u64` to `usize` may truncate the value on targets with 32-bit wid
     1u32 as isize;
-    //~^ ERROR: casting `u32` to `isize` may wrap around the value on targets with 32-bit
     1u32 as usize; // Should not trigger any lint
     1i32 as isize; // Neither should this
     1i32 as usize;
     // Big integer literal to float
     999_999_999 as f32;
-    //~^ ERROR: casting `i32` to `f32` causes a loss of precision (`i32` is 32 bits wide,
     9_999_999_999_999_999usize as f64;
-    //~^ ERROR: casting `usize` to `f64` causes a loss of precision on targets with 64-bit
-}
-//@no-rustfix+}