--- conflicted
+++ resolved
@@ -462,9 +462,6 @@
     }
 }
 
-<<<<<<< HEAD
-impl BitOr<TrieSet, TrieSet> for TrieSet {
-=======
 #[unstable = "matches collection reform specification, waiting for dust to settle"]
 impl BitOr<TrieSet, TrieSet> for TrieSet {
     /// Returns the union of `self` and `rhs` as a new `TrieSet`.
@@ -481,15 +478,11 @@
     /// let v: Vec<uint> = set.iter().collect();
     /// assert_eq!(v, vec![1u, 2, 3, 4, 5]);
     /// ```
->>>>>>> 309ab34b
     fn bitor(&self, rhs: &TrieSet) -> TrieSet {
         self.union(rhs).collect()
     }
 }
 
-<<<<<<< HEAD
-impl BitAnd<TrieSet, TrieSet> for TrieSet {
-=======
 #[unstable = "matches collection reform specification, waiting for dust to settle"]
 impl BitAnd<TrieSet, TrieSet> for TrieSet {
     /// Returns the intersection of `self` and `rhs` as a new `TrieSet`.
@@ -506,15 +499,11 @@
     /// let v: Vec<uint> = set.iter().collect();
     /// assert_eq!(v, vec![2u, 3]);
     /// ```
->>>>>>> 309ab34b
     fn bitand(&self, rhs: &TrieSet) -> TrieSet {
         self.intersection(rhs).collect()
     }
 }
 
-<<<<<<< HEAD
-impl BitXor<TrieSet, TrieSet> for TrieSet {
-=======
 #[unstable = "matches collection reform specification, waiting for dust to settle"]
 impl BitXor<TrieSet, TrieSet> for TrieSet {
     /// Returns the symmetric difference of `self` and `rhs` as a new `TrieSet`.
@@ -531,15 +520,11 @@
     /// let v: Vec<uint> = set.iter().collect();
     /// assert_eq!(v, vec![1u, 2, 4, 5]);
     /// ```
->>>>>>> 309ab34b
     fn bitxor(&self, rhs: &TrieSet) -> TrieSet {
         self.symmetric_difference(rhs).collect()
     }
 }
 
-<<<<<<< HEAD
-impl Sub<TrieSet, TrieSet> for TrieSet {
-=======
 #[unstable = "matches collection reform specification, waiting for dust to settle"]
 impl Sub<TrieSet, TrieSet> for TrieSet {
     /// Returns the difference of `self` and `rhs` as a new `TrieSet`.
@@ -556,7 +541,6 @@
     /// let v: Vec<uint> = set.iter().collect();
     /// assert_eq!(v, vec![1u, 2]);
     /// ```
->>>>>>> 309ab34b
     fn sub(&self, rhs: &TrieSet) -> TrieSet {
         self.difference(rhs).collect()
     }
