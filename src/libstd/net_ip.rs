--- conflicted
+++ resolved
@@ -95,8 +95,8 @@
 "]
 fn get_addr(++node: str, iotask: iotask)
         -> result::result<[ip_addr]/~, ip_get_addr_err> unsafe {
-    comm::listen {|output_ch|
-        str::unpack_slice(node) {|node_ptr, len|
+    do comm::listen |output_ch| {
+        do str::unpack_slice(node) |node_ptr, len| {
             log(debug, #fmt("slice len %?", len));
             let handle = create_uv_getaddrinfo_t();
             let handle_ptr = ptr::addr_of(handle);
@@ -104,7 +104,7 @@
                 output_ch: output_ch
             };
             let handle_data_ptr = ptr::addr_of(handle_data);
-            interact(iotask) {|loop_ptr|
+            do interact(iotask) |loop_ptr| {
                 let result = uv_getaddrinfo(
                     loop_ptr,
                     handle_ptr,
@@ -150,10 +150,6 @@
           }
         }
     }
-<<<<<<< HEAD
-    fn try_parse_addr(ip: str) -> result::result<ip_addr,parse_addr_err> {
-        let parts = vec::map(str::split_char(ip, '.'), |s| {
-=======
     // the simple, old style numberic representation of
     // ipv4
     type ipv4_rep = { a: u8, b: u8, c: u8, d:u8 };
@@ -164,8 +160,7 @@
         }
     }
     fn parse_to_ipv4_rep(ip: str) -> result::result<ipv4_rep, str> {
-        let parts = vec::map(str::split_char(ip, '.'), {|s|
->>>>>>> 483aee8d
+        let parts = vec::map(str::split_char(ip, '.'), |s| {
             alt uint::from_str(s) {
               some(n) if n <= 255u { n }
               _ { 256u }
@@ -376,7 +371,7 @@
         let results = result::unwrap(ga_result);
         log(debug, #fmt("test_get_addr: Number of results for %s: %?",
                         localhost_name, vec::len(results)));
-        for vec::each(results) {|r|
+        for vec::each(results) |r| {
             let ipv_prefix = alt r {
               ipv4(_) {
                 "IPv4"
