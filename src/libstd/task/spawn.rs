--- conflicted
+++ resolved
@@ -577,20 +577,14 @@
 fn spawn_raw_newsched(_opts: TaskOpts, f: ~fn()) {
     use rt::sched::*;
 
-    let mut task = None;
-    do Local::borrow::<Task>() |running_task| {
-        task = Some(~running_task.new_child());
-    }
+    let task = do Local::borrow::<Task, ~Task>() |running_task| {
+        ~running_task.new_child()
+    };
 
     let mut sched = Local::take::<Scheduler>();
-<<<<<<< HEAD
-    let task = ~Coroutine::new(&mut sched.stack_pool, f);
+    let task = ~Coroutine::with_task(&mut sched.stack_pool,
+                                     task, f);
     sched.schedule_task(task);
-=======
-    let task = ~Coroutine::with_task(&mut sched.stack_pool,
-                                     task.swap_unwrap(), f);
-    sched.schedule_new_task(task);
->>>>>>> 505ef7e7
 }
 
 fn spawn_raw_oldsched(mut opts: TaskOpts, f: ~fn()) {
