// Copyright 2012-2015 The Rust Project Developers. See the COPYRIGHT
// file at the top-level directory of this distribution and at
// http://rust-lang.org/COPYRIGHT.
//
// Licensed under the Apache License, Version 2.0 <LICENSE-APACHE or
// http://www.apache.org/licenses/LICENSE-2.0> or the MIT license
// <LICENSE-MIT or http://opensource.org/licenses/MIT>, at your
// option. This file may not be copied, modified, or distributed
// except according to those terms.

pub use self::Node::*;
use self::MapEntry::*;
use self::collector::NodeCollector;
pub use self::def_collector::{DefCollector, MacroInvocationData};
pub use self::definitions::{Definitions, DefKey, DefPath, DefPathData,
                            DisambiguatedDefPathData, DefPathHash};

use dep_graph::{DepGraph, DepNode, DepKind};

use hir::def_id::{CRATE_DEF_INDEX, DefId, DefIndexAddressSpace};

use syntax::abi::Abi;
use syntax::ast::{self, Name, NodeId, CRATE_NODE_ID};
use syntax::codemap::Spanned;
use syntax_pos::Span;

use hir::*;
use hir::print::Nested;
use util::nodemap::DefIdMap;

use arena::TypedArena;
use std::cell::RefCell;
use std::io;

pub mod blocks;
mod collector;
mod def_collector;
pub mod definitions;
mod hir_id_validator;

pub const ITEM_LIKE_SPACE: DefIndexAddressSpace = DefIndexAddressSpace::Low;
pub const REGULAR_SPACE: DefIndexAddressSpace = DefIndexAddressSpace::High;

#[derive(Copy, Clone, Debug)]
pub enum Node<'hir> {
    NodeItem(&'hir Item),
    NodeForeignItem(&'hir ForeignItem),
    NodeTraitItem(&'hir TraitItem),
    NodeImplItem(&'hir ImplItem),
    NodeVariant(&'hir Variant),
    NodeField(&'hir StructField),
    NodeExpr(&'hir Expr),
    NodeStmt(&'hir Stmt),
    NodeTy(&'hir Ty),
    NodeTraitRef(&'hir TraitRef),
    NodeBinding(&'hir Pat),
    NodePat(&'hir Pat),
    NodeBlock(&'hir Block),
    NodeLocal(&'hir Local),

    /// NodeStructCtor represents a tuple struct.
    NodeStructCtor(&'hir VariantData),

    NodeLifetime(&'hir Lifetime),
    NodeTyParam(&'hir TyParam),
    NodeVisibility(&'hir Visibility),
}

/// Represents an entry and its parent NodeID.
/// The odd layout is to bring down the total size.
#[derive(Copy, Debug)]
enum MapEntry<'hir> {
    /// Placeholder for holes in the map.
    NotPresent,

    /// All the node types, with a parent ID.
    EntryItem(NodeId, &'hir Item),
    EntryForeignItem(NodeId, &'hir ForeignItem),
    EntryTraitItem(NodeId, &'hir TraitItem),
    EntryImplItem(NodeId, &'hir ImplItem),
    EntryVariant(NodeId, &'hir Variant),
    EntryField(NodeId, &'hir StructField),
    EntryExpr(NodeId, &'hir Expr),
    EntryStmt(NodeId, &'hir Stmt),
    EntryTy(NodeId, &'hir Ty),
    EntryTraitRef(NodeId, &'hir TraitRef),
    EntryBinding(NodeId, &'hir Pat),
    EntryPat(NodeId, &'hir Pat),
    EntryBlock(NodeId, &'hir Block),
    EntryStructCtor(NodeId, &'hir VariantData),
    EntryLifetime(NodeId, &'hir Lifetime),
    EntryTyParam(NodeId, &'hir TyParam),
    EntryVisibility(NodeId, &'hir Visibility),
    EntryLocal(NodeId, &'hir Local),

    /// Roots for node trees.
    RootCrate,
}

impl<'hir> Clone for MapEntry<'hir> {
    fn clone(&self) -> MapEntry<'hir> {
        *self
    }
}

impl<'hir> MapEntry<'hir> {
    fn from_node(p: NodeId, node: Node<'hir>) -> MapEntry<'hir> {
        match node {
            NodeItem(n) => EntryItem(p, n),
            NodeForeignItem(n) => EntryForeignItem(p, n),
            NodeTraitItem(n) => EntryTraitItem(p, n),
            NodeImplItem(n) => EntryImplItem(p, n),
            NodeVariant(n) => EntryVariant(p, n),
            NodeField(n) => EntryField(p, n),
            NodeExpr(n) => EntryExpr(p, n),
            NodeStmt(n) => EntryStmt(p, n),
            NodeTy(n) => EntryTy(p, n),
            NodeTraitRef(n) => EntryTraitRef(p, n),
            NodeBinding(n) => EntryBinding(p, n),
            NodePat(n) => EntryPat(p, n),
            NodeBlock(n) => EntryBlock(p, n),
            NodeStructCtor(n) => EntryStructCtor(p, n),
            NodeLifetime(n) => EntryLifetime(p, n),
            NodeTyParam(n) => EntryTyParam(p, n),
            NodeVisibility(n) => EntryVisibility(p, n),
            NodeLocal(n) => EntryLocal(p, n),
        }
    }

    fn parent_node(self) -> Option<NodeId> {
        Some(match self {
            EntryItem(id, _) => id,
            EntryForeignItem(id, _) => id,
            EntryTraitItem(id, _) => id,
            EntryImplItem(id, _) => id,
            EntryVariant(id, _) => id,
            EntryField(id, _) => id,
            EntryExpr(id, _) => id,
            EntryStmt(id, _) => id,
            EntryTy(id, _) => id,
            EntryTraitRef(id, _) => id,
            EntryBinding(id, _) => id,
            EntryPat(id, _) => id,
            EntryBlock(id, _) => id,
            EntryStructCtor(id, _) => id,
            EntryLifetime(id, _) => id,
            EntryTyParam(id, _) => id,
            EntryVisibility(id, _) => id,
            EntryLocal(id, _) => id,

            NotPresent |
            RootCrate => return None,
        })
    }

    fn to_node(self) -> Option<Node<'hir>> {
        Some(match self {
            EntryItem(_, n) => NodeItem(n),
            EntryForeignItem(_, n) => NodeForeignItem(n),
            EntryTraitItem(_, n) => NodeTraitItem(n),
            EntryImplItem(_, n) => NodeImplItem(n),
            EntryVariant(_, n) => NodeVariant(n),
            EntryField(_, n) => NodeField(n),
            EntryExpr(_, n) => NodeExpr(n),
            EntryStmt(_, n) => NodeStmt(n),
            EntryTy(_, n) => NodeTy(n),
            EntryTraitRef(_, n) => NodeTraitRef(n),
            EntryBinding(_, n) => NodeBinding(n),
            EntryPat(_, n) => NodePat(n),
            EntryBlock(_, n) => NodeBlock(n),
            EntryStructCtor(_, n) => NodeStructCtor(n),
            EntryLifetime(_, n) => NodeLifetime(n),
            EntryTyParam(_, n) => NodeTyParam(n),
            EntryVisibility(_, n) => NodeVisibility(n),
<<<<<<< HEAD

            NotPresent |
            RootCrate => return None
=======
            EntryLocal(_, n) => NodeLocal(n),
            _ => return None
>>>>>>> 80be2f86
        })
    }

    fn associated_body(self) -> Option<BodyId> {
        match self {
            EntryItem(_, item) => {
                match item.node {
                    ItemConst(_, body) |
                    ItemStatic(.., body) |
                    ItemFn(_, _, _, _, _, body) => Some(body),
                    _ => None,
                }
            }

            EntryTraitItem(_, item) => {
                match item.node {
                    TraitItemKind::Const(_, Some(body)) |
                    TraitItemKind::Method(_, TraitMethod::Provided(body)) => Some(body),
                    _ => None
                }
            }

            EntryImplItem(_, item) => {
                match item.node {
                    ImplItemKind::Const(_, body) |
                    ImplItemKind::Method(_, body) => Some(body),
                    _ => None,
                }
            }

            EntryExpr(_, expr) => {
                match expr.node {
                    ExprClosure(.., body, _, _) => Some(body),
                    _ => None,
                }
            }

            _ => None
        }
    }

    fn is_body_owner(self, node_id: NodeId) -> bool {
        match self.associated_body() {
            Some(b) => b.node_id == node_id,
            None => false,
        }
    }
}

/// Stores a crate and any number of inlined items from other crates.
pub struct Forest {
    krate: Crate,
    pub dep_graph: DepGraph,
    inlined_bodies: TypedArena<Body>
}

impl Forest {
    pub fn new(krate: Crate, dep_graph: &DepGraph) -> Forest {
        Forest {
            krate,
            dep_graph: dep_graph.clone(),
            inlined_bodies: TypedArena::new()
        }
    }

    pub fn krate<'hir>(&'hir self) -> &'hir Crate {
        self.dep_graph.read(DepNode::new_no_params(DepKind::Krate));
        &self.krate
    }
}

/// Represents a mapping from Node IDs to AST elements and their parent
/// Node IDs
#[derive(Clone)]
pub struct Map<'hir> {
    /// The backing storage for all the AST nodes.
    pub forest: &'hir Forest,

    /// Same as the dep_graph in forest, just available with one fewer
    /// deref. This is a gratuitous micro-optimization.
    pub dep_graph: DepGraph,

    /// NodeIds are sequential integers from 0, so we can be
    /// super-compact by storing them in a vector. Not everything with
    /// a NodeId is in the map, but empirically the occupancy is about
    /// 75-80%, so there's not too much overhead (certainly less than
    /// a hashmap, since they (at the time of writing) have a maximum
    /// of 75% occupancy).
    ///
    /// Also, indexing is pretty quick when you've got a vector and
    /// plain old integers.
    map: Vec<MapEntry<'hir>>,

    definitions: Definitions,

    /// Bodies inlined from other crates are cached here.
    inlined_bodies: RefCell<DefIdMap<&'hir Body>>,
}

impl<'hir> Map<'hir> {
    /// Registers a read in the dependency graph of the AST node with
    /// the given `id`. This needs to be called each time a public
    /// function returns the HIR for a node -- in other words, when it
    /// "reveals" the content of a node to the caller (who might not
    /// otherwise have had access to those contents, and hence needs a
    /// read recorded). If the function just returns a DefId or
    /// NodeId, no actual content was returned, so no read is needed.
    pub fn read(&self, id: NodeId) {
        self.dep_graph.read(self.dep_node(id));
    }

    fn dep_node(&self, id0: NodeId) -> DepNode {
        let mut id = id0;
        let mut last_expr = None;
        loop {
            let entry = self.map[id.as_usize()];
            match entry {
                EntryItem(..) |
                EntryTraitItem(..) |
                EntryImplItem(..) => {
                    let def_index = self.definitions.opt_def_index(id).unwrap();
                    let def_path_hash = self.definitions.def_path_hash(def_index);

                    if let Some(last_id) = last_expr {
                        // The body may have a separate dep node
                        if entry.is_body_owner(last_id) {
                            return def_path_hash.to_dep_node(DepKind::HirBody);
                        }
                    }
                    return def_path_hash.to_dep_node(DepKind::Hir);
                }

                EntryVariant(p, v) => {
                    id = p;

                    if last_expr.is_some() {
                        if v.node.disr_expr.map(|e| e.node_id) == last_expr {
                            // The enum parent holds both Hir and HirBody nodes.
                            let def_index = self.definitions.opt_def_index(id).unwrap();
                            let def_path_hash = self.definitions.def_path_hash(def_index);
                            return def_path_hash.to_dep_node(DepKind::HirBody);
                        }
                    }
                }

                EntryForeignItem(p, _) |
                EntryField(p, _) |
                EntryStmt(p, _) |
                EntryTy(p, _) |
                EntryTraitRef(p, _) |
                EntryBinding(p, _) |
                EntryPat(p, _) |
                EntryBlock(p, _) |
                EntryStructCtor(p, _) |
                EntryLifetime(p, _) |
                EntryTyParam(p, _) |
                EntryVisibility(p, _) |
                EntryLocal(p, _) =>
                    id = p,

                EntryExpr(p, _) => {
                    last_expr = Some(id);
                    id = p;
                }

                RootCrate => {
                    let def_path_hash = self.definitions.def_path_hash(CRATE_DEF_INDEX);
                    return def_path_hash.to_dep_node(DepKind::Hir);
                }

                NotPresent =>
                    // Some nodes, notably macro definitions, are not
                    // present in the map for whatever reason, but
                    // they *do* have def-ids. So if we encounter an
                    // empty hole, check for that case.
                    return self.definitions.opt_def_index(id)
                               .map(|def_index| {
                                    let def_path_hash = self.definitions.def_path_hash(def_index);
                                    def_path_hash.to_dep_node(DepKind::Hir)
                                })
                               .unwrap_or_else(|| {
                                   bug!("Walking parents from `{}` \
                                         led to `NotPresent` at `{}`",
                                        id0, id)
                               }),
            }
        }
    }

    #[inline]
    pub fn definitions(&self) -> &Definitions {
        &self.definitions
    }

    pub fn def_key(&self, def_id: DefId) -> DefKey {
        assert!(def_id.is_local());
        self.definitions.def_key(def_id.index)
    }

    pub fn def_path_from_id(&self, id: NodeId) -> Option<DefPath> {
        self.opt_local_def_id(id).map(|def_id| {
            self.def_path(def_id)
        })
    }

    pub fn def_path(&self, def_id: DefId) -> DefPath {
        assert!(def_id.is_local());
        self.definitions.def_path(def_id.index)
    }

    #[inline]
    pub fn local_def_id(&self, node: NodeId) -> DefId {
        self.opt_local_def_id(node).unwrap_or_else(|| {
            bug!("local_def_id: no entry for `{}`, which has a map of `{:?}`",
                 node, self.find_entry(node))
        })
    }

    #[inline]
    pub fn opt_local_def_id(&self, node: NodeId) -> Option<DefId> {
        self.definitions.opt_local_def_id(node)
    }

    #[inline]
    pub fn as_local_node_id(&self, def_id: DefId) -> Option<NodeId> {
        self.definitions.as_local_node_id(def_id)
    }

    #[inline]
    pub fn node_to_hir_id(&self, node_id: NodeId) -> HirId {
        self.definitions.node_to_hir_id(node_id)
    }

    #[inline]
    pub fn def_index_to_hir_id(&self, def_index: DefIndex) -> HirId {
        self.definitions.def_index_to_hir_id(def_index)
    }

    #[inline]
    pub fn def_index_to_node_id(&self, def_index: DefIndex) -> NodeId {
        self.definitions.as_local_node_id(DefId::local(def_index)).unwrap()
    }

    fn entry_count(&self) -> usize {
        self.map.len()
    }

    fn find_entry(&self, id: NodeId) -> Option<MapEntry<'hir>> {
        self.map.get(id.as_usize()).cloned()
    }

    pub fn krate(&self) -> &'hir Crate {
        self.forest.krate()
    }

    pub fn trait_item(&self, id: TraitItemId) -> &'hir TraitItem {
        self.read(id.node_id);

        // NB: intentionally bypass `self.forest.krate()` so that we
        // do not trigger a read of the whole krate here
        self.forest.krate.trait_item(id)
    }

    pub fn impl_item(&self, id: ImplItemId) -> &'hir ImplItem {
        self.read(id.node_id);

        // NB: intentionally bypass `self.forest.krate()` so that we
        // do not trigger a read of the whole krate here
        self.forest.krate.impl_item(id)
    }

    pub fn body(&self, id: BodyId) -> &'hir Body {
        self.read(id.node_id);

        // NB: intentionally bypass `self.forest.krate()` so that we
        // do not trigger a read of the whole krate here
        self.forest.krate.body(id)
    }

    /// Returns the `NodeId` that corresponds to the definition of
    /// which this is the body of, i.e. a `fn`, `const` or `static`
    /// item (possibly associated), or a closure, or the body itself
    /// for embedded constant expressions (e.g. `N` in `[T; N]`).
    pub fn body_owner(&self, BodyId { node_id }: BodyId) -> NodeId {
        let parent = self.get_parent_node(node_id);
        if self.map[parent.as_usize()].is_body_owner(node_id) {
            parent
        } else {
            node_id
        }
    }

    pub fn body_owner_def_id(&self, id: BodyId) -> DefId {
        self.local_def_id(self.body_owner(id))
    }

    /// Given a node id, returns the `BodyId` associated with it,
    /// if the node is a body owner, otherwise returns `None`.
    pub fn maybe_body_owned_by(&self, id: NodeId) -> Option<BodyId> {
        if let Some(entry) = self.find_entry(id) {
            if let Some(body_id) = entry.associated_body() {
                // For item-like things and closures, the associated
                // body has its own distinct id, and that is returned
                // by `associated_body`.
                Some(body_id)
            } else {
                // For some expressions, the expression is its own body.
                if let EntryExpr(_, expr) = entry {
                    Some(BodyId { node_id: expr.id })
                } else {
                    None
                }
            }
        } else {
            bug!("no entry for id `{}`", id)
        }
    }

    /// Given a body owner's id, returns the `BodyId` associated with it.
    pub fn body_owned_by(&self, id: NodeId) -> BodyId {
        self.maybe_body_owned_by(id).unwrap_or_else(|| {
            span_bug!(self.span(id), "body_owned_by: {} has no associated body",
                      self.node_to_string(id));
        })
    }

    pub fn ty_param_owner(&self, id: NodeId) -> NodeId {
        match self.get(id) {
            NodeItem(&Item { node: ItemTrait(..), .. }) => id,
            NodeTyParam(_) => self.get_parent_node(id),
            _ => {
                bug!("ty_param_owner: {} not a type parameter",
                    self.node_to_string(id))
            }
        }
    }

    pub fn ty_param_name(&self, id: NodeId) -> Name {
        match self.get(id) {
            NodeItem(&Item { node: ItemTrait(..), .. }) => {
                keywords::SelfType.name()
            }
            NodeTyParam(tp) => tp.name,
            _ => {
                bug!("ty_param_name: {} not a type parameter",
                    self.node_to_string(id))
            }
        }
    }

    pub fn trait_impls(&self, trait_did: DefId) -> &'hir [NodeId] {
        self.dep_graph.read(DepNode::new_no_params(DepKind::AllLocalTraitImpls));

        // NB: intentionally bypass `self.forest.krate()` so that we
        // do not trigger a read of the whole krate here
        self.forest.krate.trait_impls.get(&trait_did).map_or(&[], |xs| &xs[..])
    }

    pub fn trait_default_impl(&self, trait_did: DefId) -> Option<NodeId> {
        self.dep_graph.read(DepNode::new_no_params(DepKind::AllLocalTraitImpls));

        // NB: intentionally bypass `self.forest.krate()` so that we
        // do not trigger a read of the whole krate here
        self.forest.krate.trait_default_impl.get(&trait_did).cloned()
    }

    pub fn trait_is_auto(&self, trait_did: DefId) -> bool {
        self.trait_default_impl(trait_did).is_some()
    }

    /// Get the attributes on the krate. This is preferable to
    /// invoking `krate.attrs` because it registers a tighter
    /// dep-graph access.
    pub fn krate_attrs(&self) -> &'hir [ast::Attribute] {
        let def_path_hash = self.definitions.def_path_hash(CRATE_DEF_INDEX);

        self.dep_graph.read(def_path_hash.to_dep_node(DepKind::Hir));
        &self.forest.krate.attrs
    }

    /// Retrieve the Node corresponding to `id`, panicking if it cannot
    /// be found.
    pub fn get(&self, id: NodeId) -> Node<'hir> {
        match self.find(id) {
            Some(node) => node, // read recorded by `find`
            None => bug!("couldn't find node id {} in the AST map", id)
        }
    }

    pub fn get_if_local(&self, id: DefId) -> Option<Node<'hir>> {
        self.as_local_node_id(id).map(|id| self.get(id)) // read recorded by `get`
    }

    /// Retrieve the Node corresponding to `id`, returning None if
    /// cannot be found.
    pub fn find(&self, id: NodeId) -> Option<Node<'hir>> {
        let result = self.find_entry(id).and_then(|x| x.to_node());
        if result.is_some() {
            self.read(id);
        }
        result
    }

    /// Similar to get_parent, returns the parent node id or id if there is no
    /// parent. Note that the parent may be CRATE_NODE_ID, which is not itself
    /// present in the map -- so passing the return value of get_parent_node to
    /// get may actually panic.
    /// This function returns the immediate parent in the AST, whereas get_parent
    /// returns the enclosing item. Note that this might not be the actual parent
    /// node in the AST - some kinds of nodes are not in the map and these will
    /// never appear as the parent_node. So you can always walk the parent_nodes
    /// from a node to the root of the ast (unless you get the same id back here
    /// that can happen if the id is not in the map itself or is just weird).
    pub fn get_parent_node(&self, id: NodeId) -> NodeId {
        self.find_entry(id).and_then(|x| x.parent_node()).unwrap_or(id)
    }

    /// Check if the node is an argument. An argument is a local variable whose
    /// immediate parent is an item or a closure.
    pub fn is_argument(&self, id: NodeId) -> bool {
        match self.find(id) {
            Some(NodeBinding(_)) => (),
            _ => return false,
        }
        match self.find(self.get_parent_node(id)) {
            Some(NodeItem(_)) |
            Some(NodeTraitItem(_)) |
            Some(NodeImplItem(_)) => true,
            Some(NodeExpr(e)) => {
                match e.node {
                    ExprClosure(..) => true,
                    _ => false,
                }
            }
            _ => false,
        }
    }

    /// If there is some error when walking the parents (e.g., a node does not
    /// have a parent in the map or a node can't be found), then we return the
    /// last good node id we found. Note that reaching the crate root (id == 0),
    /// is not an error, since items in the crate module have the crate root as
    /// parent.
    fn walk_parent_nodes<F, F2>(&self,
                                start_id: NodeId,
                                found: F,
                                bail_early: F2)
        -> Result<NodeId, NodeId>
        where F: Fn(&Node<'hir>) -> bool, F2: Fn(&Node<'hir>) -> bool
    {
        let mut id = start_id;
        loop {
            let parent_node = self.get_parent_node(id);
            if parent_node == CRATE_NODE_ID {
                return Ok(CRATE_NODE_ID);
            }
            if parent_node == id {
                return Err(id);
            }

            let node = self.find_entry(parent_node);
            if node.is_none() {
                return Err(id);
            }
            let node = node.unwrap().to_node();
            match node {
                Some(ref node) => {
                    if found(node) {
                        return Ok(parent_node);
                    } else if bail_early(node) {
                        return Err(parent_node);
                    }
                }
                None => {
                    return Err(parent_node);
                }
            }
            id = parent_node;
        }
    }

    /// Retrieve the NodeId for `id`'s enclosing method, unless there's a
    /// `while` or `loop` before reaching it, as block tail returns are not
    /// available in them.
    ///
    /// ```
    /// fn foo(x: usize) -> bool {
    ///     if x == 1 {
    ///         true  // `get_return_block` gets passed the `id` corresponding
    ///     } else {  // to this, it will return `foo`'s `NodeId`.
    ///         false
    ///     }
    /// }
    /// ```
    ///
    /// ```
    /// fn foo(x: usize) -> bool {
    ///     loop {
    ///         true  // `get_return_block` gets passed the `id` corresponding
    ///     }         // to this, it will return `None`.
    ///     false
    /// }
    /// ```
    pub fn get_return_block(&self, id: NodeId) -> Option<NodeId> {
        let match_fn = |node: &Node| {
            match *node {
                NodeItem(_) |
                NodeForeignItem(_) |
                NodeTraitItem(_) |
                NodeImplItem(_) => true,
                _ => false,
            }
        };
        let match_non_returning_block = |node: &Node| {
            match *node {
                NodeExpr(ref expr) => {
                    match expr.node {
                        ExprWhile(..) | ExprLoop(..) => true,
                        _ => false,
                    }
                }
                _ => false,
            }
        };

        match self.walk_parent_nodes(id, match_fn, match_non_returning_block) {
            Ok(id) => Some(id),
            Err(_) => None,
        }
    }

    /// Retrieve the NodeId for `id`'s parent item, or `id` itself if no
    /// parent item is in this map. The "parent item" is the closest parent node
    /// in the AST which is recorded by the map and is an item, either an item
    /// in a module, trait, or impl.
    pub fn get_parent(&self, id: NodeId) -> NodeId {
        match self.walk_parent_nodes(id, |node| match *node {
            NodeItem(_) |
            NodeForeignItem(_) |
            NodeTraitItem(_) |
            NodeImplItem(_) => true,
            _ => false,
        }, |_| false) {
            Ok(id) => id,
            Err(id) => id,
        }
    }

    /// Returns the NodeId of `id`'s nearest module parent, or `id` itself if no
    /// module parent is in this map.
    pub fn get_module_parent(&self, id: NodeId) -> DefId {
        let id = match self.walk_parent_nodes(id, |node| match *node {
            NodeItem(&Item { node: Item_::ItemMod(_), .. }) => true,
            _ => false,
        }, |_| false) {
            Ok(id) => id,
            Err(id) => id,
        };
        self.local_def_id(id)
    }

    /// Returns the nearest enclosing scope. A scope is an item or block.
    /// FIXME it is not clear to me that all items qualify as scopes - statics
    /// and associated types probably shouldn't, for example. Behavior in this
    /// regard should be expected to be highly unstable.
    pub fn get_enclosing_scope(&self, id: NodeId) -> Option<NodeId> {
        match self.walk_parent_nodes(id, |node| match *node {
            NodeItem(_) |
            NodeForeignItem(_) |
            NodeTraitItem(_) |
            NodeImplItem(_) |
            NodeBlock(_) => true,
            _ => false,
        }, |_| false) {
            Ok(id) => Some(id),
            Err(_) => None,
        }
    }

    pub fn get_parent_did(&self, id: NodeId) -> DefId {
        self.local_def_id(self.get_parent(id))
    }

    pub fn get_foreign_abi(&self, id: NodeId) -> Abi {
        let parent = self.get_parent(id);
        let abi = match self.find_entry(parent) {
            Some(EntryItem(_, i)) => {
                match i.node {
                    ItemForeignMod(ref nm) => Some(nm.abi),
                    _ => None
                }
            }
            _ => None
        };
        match abi {
            Some(abi) => {
                self.read(id); // reveals some of the content of a node
                abi
            }
            None => bug!("expected foreign mod or inlined parent, found {}",
                          self.node_to_string(parent))
        }
    }

    pub fn expect_item(&self, id: NodeId) -> &'hir Item {
        match self.find(id) { // read recorded by `find`
            Some(NodeItem(item)) => item,
            _ => bug!("expected item, found {}", self.node_to_string(id))
        }
    }

    pub fn expect_impl_item(&self, id: NodeId) -> &'hir ImplItem {
        match self.find(id) {
            Some(NodeImplItem(item)) => item,
            _ => bug!("expected impl item, found {}", self.node_to_string(id))
        }
    }

    pub fn expect_trait_item(&self, id: NodeId) -> &'hir TraitItem {
        match self.find(id) {
            Some(NodeTraitItem(item)) => item,
            _ => bug!("expected trait item, found {}", self.node_to_string(id))
        }
    }

    pub fn expect_variant_data(&self, id: NodeId) -> &'hir VariantData {
        match self.find(id) {
            Some(NodeItem(i)) => {
                match i.node {
                    ItemStruct(ref struct_def, _) |
                    ItemUnion(ref struct_def, _) => struct_def,
                    _ => {
                        bug!("struct ID bound to non-struct {}",
                             self.node_to_string(id));
                    }
                }
            }
            Some(NodeStructCtor(data)) => data,
            Some(NodeVariant(variant)) => &variant.node.data,
            _ => {
                bug!("expected struct or variant, found {}",
                     self.node_to_string(id));
            }
        }
    }

    pub fn expect_variant(&self, id: NodeId) -> &'hir Variant {
        match self.find(id) {
            Some(NodeVariant(variant)) => variant,
            _ => bug!("expected variant, found {}", self.node_to_string(id)),
        }
    }

    pub fn expect_foreign_item(&self, id: NodeId) -> &'hir ForeignItem {
        match self.find(id) {
            Some(NodeForeignItem(item)) => item,
            _ => bug!("expected foreign item, found {}", self.node_to_string(id))
        }
    }

    pub fn expect_expr(&self, id: NodeId) -> &'hir Expr {
        match self.find(id) { // read recorded by find
            Some(NodeExpr(expr)) => expr,
            _ => bug!("expected expr, found {}", self.node_to_string(id))
        }
    }

    pub fn get_inlined_body_untracked(&self, def_id: DefId) -> Option<&'hir Body> {
        self.inlined_bodies.borrow().get(&def_id).cloned()
    }

    pub fn intern_inlined_body(&self, def_id: DefId, body: Body) -> &'hir Body {
        let body = self.forest.inlined_bodies.alloc(body);
        self.inlined_bodies.borrow_mut().insert(def_id, body);
        body
    }

    /// Returns the name associated with the given NodeId's AST.
    pub fn name(&self, id: NodeId) -> Name {
        match self.get(id) {
            NodeItem(i) => i.name,
            NodeForeignItem(i) => i.name,
            NodeImplItem(ii) => ii.name,
            NodeTraitItem(ti) => ti.name,
            NodeVariant(v) => v.node.name,
            NodeField(f) => f.name,
            NodeLifetime(lt) => lt.name,
            NodeTyParam(tp) => tp.name,
            NodeBinding(&Pat { node: PatKind::Binding(_,_,l,_), .. }) => l.node,
            NodeStructCtor(_) => self.name(self.get_parent(id)),
            _ => bug!("no name for {}", self.node_to_string(id))
        }
    }

    /// Given a node ID, get a list of attributes associated with the AST
    /// corresponding to the Node ID
    pub fn attrs(&self, id: NodeId) -> &'hir [ast::Attribute] {
        self.read(id); // reveals attributes on the node
        let attrs = match self.find(id) {
            Some(NodeItem(i)) => Some(&i.attrs[..]),
            Some(NodeForeignItem(fi)) => Some(&fi.attrs[..]),
            Some(NodeTraitItem(ref ti)) => Some(&ti.attrs[..]),
            Some(NodeImplItem(ref ii)) => Some(&ii.attrs[..]),
            Some(NodeVariant(ref v)) => Some(&v.node.attrs[..]),
            Some(NodeField(ref f)) => Some(&f.attrs[..]),
            Some(NodeExpr(ref e)) => Some(&*e.attrs),
            Some(NodeStmt(ref s)) => Some(s.node.attrs()),
            // unit/tuple structs take the attributes straight from
            // the struct definition.
            Some(NodeStructCtor(_)) => {
                return self.attrs(self.get_parent(id));
            }
            _ => None
        };
        attrs.unwrap_or(&[])
    }

    /// Returns an iterator that yields the node id's with paths that
    /// match `parts`.  (Requires `parts` is non-empty.)
    ///
    /// For example, if given `parts` equal to `["bar", "quux"]`, then
    /// the iterator will produce node id's for items with paths
    /// such as `foo::bar::quux`, `bar::quux`, `other::bar::quux`, and
    /// any other such items it can find in the map.
    pub fn nodes_matching_suffix<'a>(&'a self, parts: &'a [String])
                                 -> NodesMatchingSuffix<'a, 'hir> {
        NodesMatchingSuffix {
            map: self,
            item_name: parts.last().unwrap(),
            in_which: &parts[..parts.len() - 1],
            idx: CRATE_NODE_ID,
        }
    }

    pub fn span(&self, id: NodeId) -> Span {
        self.read(id); // reveals span from node
        match self.find_entry(id) {
            Some(EntryItem(_, item)) => item.span,
            Some(EntryForeignItem(_, foreign_item)) => foreign_item.span,
            Some(EntryTraitItem(_, trait_method)) => trait_method.span,
            Some(EntryImplItem(_, impl_item)) => impl_item.span,
            Some(EntryVariant(_, variant)) => variant.span,
            Some(EntryField(_, field)) => field.span,
            Some(EntryExpr(_, expr)) => expr.span,
            Some(EntryStmt(_, stmt)) => stmt.span,
            Some(EntryTy(_, ty)) => ty.span,
            Some(EntryTraitRef(_, tr)) => tr.path.span,
            Some(EntryBinding(_, pat)) => pat.span,
            Some(EntryPat(_, pat)) => pat.span,
            Some(EntryBlock(_, block)) => block.span,
            Some(EntryStructCtor(_, _)) => self.expect_item(self.get_parent(id)).span,
            Some(EntryLifetime(_, lifetime)) => lifetime.span,
            Some(EntryTyParam(_, ty_param)) => ty_param.span,
            Some(EntryVisibility(_, &Visibility::Restricted { ref path, .. })) => path.span,
            Some(EntryVisibility(_, v)) => bug!("unexpected Visibility {:?}", v),
            Some(EntryLocal(_, local)) => local.span,

            Some(RootCrate) => self.forest.krate.span,
            Some(NotPresent) | None => {
                bug!("hir::map::Map::span: id not in map: {:?}", id)
            }
        }
    }

    pub fn span_if_local(&self, id: DefId) -> Option<Span> {
        self.as_local_node_id(id).map(|id| self.span(id))
    }

    pub fn node_to_string(&self, id: NodeId) -> String {
        node_id_to_string(self, id, true)
    }

    pub fn node_to_user_string(&self, id: NodeId) -> String {
        node_id_to_string(self, id, false)
    }

    pub fn node_to_pretty_string(&self, id: NodeId) -> String {
        print::to_string(self, |s| s.print_node(self.get(id)))
    }
}

pub struct NodesMatchingSuffix<'a, 'hir:'a> {
    map: &'a Map<'hir>,
    item_name: &'a String,
    in_which: &'a [String],
    idx: NodeId,
}

impl<'a, 'hir> NodesMatchingSuffix<'a, 'hir> {
    /// Returns true only if some suffix of the module path for parent
    /// matches `self.in_which`.
    ///
    /// In other words: let `[x_0,x_1,...,x_k]` be `self.in_which`;
    /// returns true if parent's path ends with the suffix
    /// `x_0::x_1::...::x_k`.
    fn suffix_matches(&self, parent: NodeId) -> bool {
        let mut cursor = parent;
        for part in self.in_which.iter().rev() {
            let (mod_id, mod_name) = match find_first_mod_parent(self.map, cursor) {
                None => return false,
                Some((node_id, name)) => (node_id, name),
            };
            if mod_name != &**part {
                return false;
            }
            cursor = self.map.get_parent(mod_id);
        }
        return true;

        // Finds the first mod in parent chain for `id`, along with
        // that mod's name.
        //
        // If `id` itself is a mod named `m` with parent `p`, then
        // returns `Some(id, m, p)`.  If `id` has no mod in its parent
        // chain, then returns `None`.
        fn find_first_mod_parent<'a>(map: &'a Map, mut id: NodeId) -> Option<(NodeId, Name)> {
            loop {
                match map.find(id) {
                    None => return None,
                    Some(NodeItem(item)) if item_is_mod(&item) =>
                        return Some((id, item.name)),
                    _ => {}
                }
                let parent = map.get_parent(id);
                if parent == id { return None }
                id = parent;
            }

            fn item_is_mod(item: &Item) -> bool {
                match item.node {
                    ItemMod(_) => true,
                    _ => false,
                }
            }
        }
    }

    // We are looking at some node `n` with a given name and parent
    // id; do their names match what I am seeking?
    fn matches_names(&self, parent_of_n: NodeId, name: Name) -> bool {
        name == &**self.item_name && self.suffix_matches(parent_of_n)
    }
}

impl<'a, 'hir> Iterator for NodesMatchingSuffix<'a, 'hir> {
    type Item = NodeId;

    fn next(&mut self) -> Option<NodeId> {
        loop {
            let idx = self.idx;
            if idx.as_usize() >= self.map.entry_count() {
                return None;
            }
            self.idx = NodeId::from_u32(self.idx.as_u32() + 1);
            let name = match self.map.find_entry(idx) {
                Some(EntryItem(_, n))       => n.name(),
                Some(EntryForeignItem(_, n))=> n.name(),
                Some(EntryTraitItem(_, n))  => n.name(),
                Some(EntryImplItem(_, n))   => n.name(),
                Some(EntryVariant(_, n))    => n.name(),
                Some(EntryField(_, n))      => n.name(),
                _ => continue,
            };
            if self.matches_names(self.map.get_parent(idx), name) {
                return Some(idx)
            }
        }
    }
}

trait Named {
    fn name(&self) -> Name;
}

impl<T:Named> Named for Spanned<T> { fn name(&self) -> Name { self.node.name() } }

impl Named for Item { fn name(&self) -> Name { self.name } }
impl Named for ForeignItem { fn name(&self) -> Name { self.name } }
impl Named for Variant_ { fn name(&self) -> Name { self.name } }
impl Named for StructField { fn name(&self) -> Name { self.name } }
impl Named for TraitItem { fn name(&self) -> Name { self.name } }
impl Named for ImplItem { fn name(&self) -> Name { self.name } }

pub fn map_crate<'hir>(forest: &'hir mut Forest,
                       definitions: Definitions)
                       -> Map<'hir> {
    let mut collector = NodeCollector::root(&forest.krate);
    intravisit::walk_crate(&mut collector, &forest.krate);
    let map = collector.map;

    if log_enabled!(::log::LogLevel::Debug) {
        // This only makes sense for ordered stores; note the
        // enumerate to count the number of entries.
        let (entries_less_1, _) = map.iter().filter(|&x| {
            match *x {
                NotPresent => false,
                _ => true
            }
        }).enumerate().last().expect("AST map was empty after folding?");

        let entries = entries_less_1 + 1;
        let vector_length = map.len();
        debug!("The AST map has {} entries with a maximum of {}: occupancy {:.1}%",
              entries, vector_length, (entries as f64 / vector_length as f64) * 100.);
    }

    let map = Map {
        forest,
        dep_graph: forest.dep_graph.clone(),
        map,
        definitions,
        inlined_bodies: RefCell::new(DefIdMap()),
    };

    hir_id_validator::check_crate(&map);

    map
}

/// Identical to the `PpAnn` implementation for `hir::Crate`,
/// except it avoids creating a dependency on the whole crate.
impl<'hir> print::PpAnn for Map<'hir> {
    fn nested(&self, state: &mut print::State, nested: print::Nested) -> io::Result<()> {
        match nested {
            Nested::Item(id) => state.print_item(self.expect_item(id.id)),
            Nested::TraitItem(id) => state.print_trait_item(self.trait_item(id)),
            Nested::ImplItem(id) => state.print_impl_item(self.impl_item(id)),
            Nested::Body(id) => state.print_expr(&self.body(id).value),
            Nested::BodyArgPat(id, i) => state.print_pat(&self.body(id).arguments[i].pat)
        }
    }
}

impl<'a> print::State<'a> {
    pub fn print_node(&mut self, node: Node) -> io::Result<()> {
        match node {
            NodeItem(a)        => self.print_item(&a),
            NodeForeignItem(a) => self.print_foreign_item(&a),
            NodeTraitItem(a)   => self.print_trait_item(a),
            NodeImplItem(a)    => self.print_impl_item(a),
            NodeVariant(a)     => self.print_variant(&a),
            NodeExpr(a)        => self.print_expr(&a),
            NodeStmt(a)        => self.print_stmt(&a),
            NodeTy(a)          => self.print_type(&a),
            NodeTraitRef(a)    => self.print_trait_ref(&a),
            NodeBinding(a)       |
            NodePat(a)         => self.print_pat(&a),
            NodeBlock(a)       => {
                use syntax::print::pprust::PrintState;

                // containing cbox, will be closed by print-block at }
                self.cbox(print::indent_unit)?;
                // head-ibox, will be closed by print-block after {
                self.ibox(0)?;
                self.print_block(&a)
            }
            NodeLifetime(a)    => self.print_lifetime(&a),
            NodeVisibility(a)  => self.print_visibility(&a),
            NodeTyParam(_)     => bug!("cannot print TyParam"),
            NodeField(_)       => bug!("cannot print StructField"),
            // these cases do not carry enough information in the
            // hir_map to reconstruct their full structure for pretty
            // printing.
            NodeStructCtor(_)  => bug!("cannot print isolated StructCtor"),
            NodeLocal(a)       => self.print_local_decl(&a),
        }
    }
}

fn node_id_to_string(map: &Map, id: NodeId, include_id: bool) -> String {
    let id_str = format!(" (id={})", id);
    let id_str = if include_id { &id_str[..] } else { "" };

    let path_str = || {
        // This functionality is used for debugging, try to use TyCtxt to get
        // the user-friendly path, otherwise fall back to stringifying DefPath.
        ::ty::tls::with_opt(|tcx| {
            if let Some(tcx) = tcx {
                tcx.node_path_str(id)
            } else if let Some(path) = map.def_path_from_id(id) {
                path.data.into_iter().map(|elem| {
                    elem.data.to_string()
                }).collect::<Vec<_>>().join("::")
            } else {
                String::from("<missing path>")
            }
        })
    };

    match map.find(id) {
        Some(NodeItem(item)) => {
            let item_str = match item.node {
                ItemExternCrate(..) => "extern crate",
                ItemUse(..) => "use",
                ItemStatic(..) => "static",
                ItemConst(..) => "const",
                ItemFn(..) => "fn",
                ItemMod(..) => "mod",
                ItemForeignMod(..) => "foreign mod",
                ItemGlobalAsm(..) => "global asm",
                ItemTy(..) => "ty",
                ItemEnum(..) => "enum",
                ItemStruct(..) => "struct",
                ItemUnion(..) => "union",
                ItemTrait(..) => "trait",
                ItemImpl(..) => "impl",
                ItemDefaultImpl(..) => "default impl",
            };
            format!("{} {}{}", item_str, path_str(), id_str)
        }
        Some(NodeForeignItem(_)) => {
            format!("foreign item {}{}", path_str(), id_str)
        }
        Some(NodeImplItem(ii)) => {
            match ii.node {
                ImplItemKind::Const(..) => {
                    format!("assoc const {} in {}{}", ii.name, path_str(), id_str)
                }
                ImplItemKind::Method(..) => {
                    format!("method {} in {}{}", ii.name, path_str(), id_str)
                }
                ImplItemKind::Type(_) => {
                    format!("assoc type {} in {}{}", ii.name, path_str(), id_str)
                }
            }
        }
        Some(NodeTraitItem(ti)) => {
            let kind = match ti.node {
                TraitItemKind::Const(..) => "assoc constant",
                TraitItemKind::Method(..) => "trait method",
                TraitItemKind::Type(..) => "assoc type",
            };

            format!("{} {} in {}{}", kind, ti.name, path_str(), id_str)
        }
        Some(NodeVariant(ref variant)) => {
            format!("variant {} in {}{}",
                    variant.node.name,
                    path_str(), id_str)
        }
        Some(NodeField(ref field)) => {
            format!("field {} in {}{}",
                    field.name,
                    path_str(), id_str)
        }
        Some(NodeExpr(_)) => {
            format!("expr {}{}", map.node_to_pretty_string(id), id_str)
        }
        Some(NodeStmt(_)) => {
            format!("stmt {}{}", map.node_to_pretty_string(id), id_str)
        }
        Some(NodeTy(_)) => {
            format!("type {}{}", map.node_to_pretty_string(id), id_str)
        }
        Some(NodeTraitRef(_)) => {
            format!("trait_ref {}{}", map.node_to_pretty_string(id), id_str)
        }
        Some(NodeBinding(_)) => {
            format!("local {}{}", map.node_to_pretty_string(id), id_str)
        }
        Some(NodePat(_)) => {
            format!("pat {}{}", map.node_to_pretty_string(id), id_str)
        }
        Some(NodeBlock(_)) => {
            format!("block {}{}", map.node_to_pretty_string(id), id_str)
        }
        Some(NodeLocal(_)) => {
            format!("local {}{}", map.node_to_pretty_string(id), id_str)
        }
        Some(NodeStructCtor(_)) => {
            format!("struct_ctor {}{}", path_str(), id_str)
        }
        Some(NodeLifetime(_)) => {
            format!("lifetime {}{}", map.node_to_pretty_string(id), id_str)
        }
        Some(NodeTyParam(ref ty_param)) => {
            format!("typaram {:?}{}", ty_param, id_str)
        }
        Some(NodeVisibility(ref vis)) => {
            format!("visibility {:?}{}", vis, id_str)
        }
        None => {
            format!("unknown node{}", id_str)
        }
    }
}<|MERGE_RESOLUTION|>--- conflicted
+++ resolved
@@ -172,14 +172,10 @@
             EntryLifetime(_, n) => NodeLifetime(n),
             EntryTyParam(_, n) => NodeTyParam(n),
             EntryVisibility(_, n) => NodeVisibility(n),
-<<<<<<< HEAD
+            EntryLocal(_, n) => NodeLocal(n),
 
             NotPresent |
             RootCrate => return None
-=======
-            EntryLocal(_, n) => NodeLocal(n),
-            _ => return None
->>>>>>> 80be2f86
         })
     }
 
