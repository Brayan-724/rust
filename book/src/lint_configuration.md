<!--
This file is generated by `cargo collect-metadata`.
Please use that command to update the file and do not edit it by hand.
-->

# Lint Configuration Options

The following list shows each configuration option, along with a description, its default value, an example
and lints affected.

---

## `arithmetic-side-effects-allowed`
Suppress checking of the passed type names in all types of operations.

If a specific operation is desired, consider using `arithmetic_side_effects_allowed_binary` or `arithmetic_side_effects_allowed_unary` instead.

#### Example

```toml
arithmetic-side-effects-allowed = ["SomeType", "AnotherType"]
```

#### Noteworthy

A type, say `SomeType`, listed in this configuration has the same behavior of
`["SomeType" , "*"], ["*", "SomeType"]` in `arithmetic_side_effects_allowed_binary`.

**Default Value:** `[]`

---
**Affected lints:**
* [`arithmetic_side_effects`](https://rust-lang.github.io/rust-clippy/master/index.html#arithmetic_side_effects)


## `arithmetic-side-effects-allowed-binary`
Suppress checking of the passed type pair names in binary operations like addition or
multiplication.

Supports the "*" wildcard to indicate that a certain type won't trigger the lint regardless
of the involved counterpart. For example, `["SomeType", "*"]` or `["*", "AnotherType"]`.

Pairs are asymmetric, which means that `["SomeType", "AnotherType"]` is not the same as
`["AnotherType", "SomeType"]`.

#### Example

```toml
arithmetic-side-effects-allowed-binary = [["SomeType" , "f32"], ["AnotherType", "*"]]
```

**Default Value:** `[]`

---
**Affected lints:**
* [`arithmetic_side_effects`](https://rust-lang.github.io/rust-clippy/master/index.html#arithmetic_side_effects)


## `arithmetic-side-effects-allowed-unary`
Suppress checking of the passed type names in unary operations like "negation" (`-`).

#### Example

```toml
arithmetic-side-effects-allowed-unary = ["SomeType", "AnotherType"]
```

**Default Value:** `[]`

---
**Affected lints:**
* [`arithmetic_side_effects`](https://rust-lang.github.io/rust-clippy/master/index.html#arithmetic_side_effects)


## `avoid-breaking-exported-api`
Suppress lints whenever the suggested change would cause breakage for other crates.

**Default Value:** `true`

---
**Affected lints:**
* [`enum_variant_names`](https://rust-lang.github.io/rust-clippy/master/index.html#enum_variant_names)
* [`large_types_passed_by_value`](https://rust-lang.github.io/rust-clippy/master/index.html#large_types_passed_by_value)
* [`trivially_copy_pass_by_ref`](https://rust-lang.github.io/rust-clippy/master/index.html#trivially_copy_pass_by_ref)
* [`unnecessary_wraps`](https://rust-lang.github.io/rust-clippy/master/index.html#unnecessary_wraps)
* [`unused_self`](https://rust-lang.github.io/rust-clippy/master/index.html#unused_self)
* [`upper_case_acronyms`](https://rust-lang.github.io/rust-clippy/master/index.html#upper_case_acronyms)
* [`wrong_self_convention`](https://rust-lang.github.io/rust-clippy/master/index.html#wrong_self_convention)
* [`box_collection`](https://rust-lang.github.io/rust-clippy/master/index.html#box_collection)
* [`redundant_allocation`](https://rust-lang.github.io/rust-clippy/master/index.html#redundant_allocation)
* [`rc_buffer`](https://rust-lang.github.io/rust-clippy/master/index.html#rc_buffer)
* [`vec_box`](https://rust-lang.github.io/rust-clippy/master/index.html#vec_box)
* [`option_option`](https://rust-lang.github.io/rust-clippy/master/index.html#option_option)
* [`linkedlist`](https://rust-lang.github.io/rust-clippy/master/index.html#linkedlist)
* [`rc_mutex`](https://rust-lang.github.io/rust-clippy/master/index.html#rc_mutex)
* [`unnecessary_box_returns`](https://rust-lang.github.io/rust-clippy/master/index.html#unnecessary_box_returns)
* [`single_call_fn`](https://rust-lang.github.io/rust-clippy/master/index.html#single_call_fn)


## `msrv`
<<<<<<< HEAD
The minimum rust version that the project supports

**Default Value:** `Msrv { stack: [] }` (`crate::Msrv`)
=======
The minimum rust version that the project supports. Defaults to the `rust-version` field in `Cargo.toml`
>>>>>>> 01a0a366

---
**Affected lints:**
* [`manual_split_once`](https://rust-lang.github.io/rust-clippy/master/index.html#manual_split_once)
* [`manual_str_repeat`](https://rust-lang.github.io/rust-clippy/master/index.html#manual_str_repeat)
* [`cloned_instead_of_copied`](https://rust-lang.github.io/rust-clippy/master/index.html#cloned_instead_of_copied)
* [`redundant_field_names`](https://rust-lang.github.io/rust-clippy/master/index.html#redundant_field_names)
* [`option_map_unwrap_or`](https://rust-lang.github.io/rust-clippy/master/index.html#option_map_unwrap_or)
* [`redundant_static_lifetimes`](https://rust-lang.github.io/rust-clippy/master/index.html#redundant_static_lifetimes)
* [`filter_map_next`](https://rust-lang.github.io/rust-clippy/master/index.html#filter_map_next)
* [`checked_conversions`](https://rust-lang.github.io/rust-clippy/master/index.html#checked_conversions)
* [`manual_range_contains`](https://rust-lang.github.io/rust-clippy/master/index.html#manual_range_contains)
* [`use_self`](https://rust-lang.github.io/rust-clippy/master/index.html#use_self)
* [`mem_replace_with_default`](https://rust-lang.github.io/rust-clippy/master/index.html#mem_replace_with_default)
* [`manual_non_exhaustive`](https://rust-lang.github.io/rust-clippy/master/index.html#manual_non_exhaustive)
* [`option_as_ref_deref`](https://rust-lang.github.io/rust-clippy/master/index.html#option_as_ref_deref)
* [`map_unwrap_or`](https://rust-lang.github.io/rust-clippy/master/index.html#map_unwrap_or)
* [`match_like_matches_macro`](https://rust-lang.github.io/rust-clippy/master/index.html#match_like_matches_macro)
* [`manual_strip`](https://rust-lang.github.io/rust-clippy/master/index.html#manual_strip)
* [`missing_const_for_fn`](https://rust-lang.github.io/rust-clippy/master/index.html#missing_const_for_fn)
* [`unnested_or_patterns`](https://rust-lang.github.io/rust-clippy/master/index.html#unnested_or_patterns)
* [`from_over_into`](https://rust-lang.github.io/rust-clippy/master/index.html#from_over_into)
* [`ptr_as_ptr`](https://rust-lang.github.io/rust-clippy/master/index.html#ptr_as_ptr)
* [`if_then_some_else_none`](https://rust-lang.github.io/rust-clippy/master/index.html#if_then_some_else_none)
* [`approx_constant`](https://rust-lang.github.io/rust-clippy/master/index.html#approx_constant)
* [`deprecated_cfg_attr`](https://rust-lang.github.io/rust-clippy/master/index.html#deprecated_cfg_attr)
* [`index_refutable_slice`](https://rust-lang.github.io/rust-clippy/master/index.html#index_refutable_slice)
* [`map_clone`](https://rust-lang.github.io/rust-clippy/master/index.html#map_clone)
* [`borrow_as_ptr`](https://rust-lang.github.io/rust-clippy/master/index.html#borrow_as_ptr)
* [`manual_bits`](https://rust-lang.github.io/rust-clippy/master/index.html#manual_bits)
* [`err_expect`](https://rust-lang.github.io/rust-clippy/master/index.html#err_expect)
* [`cast_abs_to_unsigned`](https://rust-lang.github.io/rust-clippy/master/index.html#cast_abs_to_unsigned)
* [`uninlined_format_args`](https://rust-lang.github.io/rust-clippy/master/index.html#uninlined_format_args)
* [`manual_clamp`](https://rust-lang.github.io/rust-clippy/master/index.html#manual_clamp)
* [`manual_let_else`](https://rust-lang.github.io/rust-clippy/master/index.html#manual_let_else)
* [`unchecked_duration_subtraction`](https://rust-lang.github.io/rust-clippy/master/index.html#unchecked_duration_subtraction)
* [`collapsible_str_replace`](https://rust-lang.github.io/rust-clippy/master/index.html#collapsible_str_replace)
* [`seek_from_current`](https://rust-lang.github.io/rust-clippy/master/index.html#seek_from_current)
* [`seek_rewind`](https://rust-lang.github.io/rust-clippy/master/index.html#seek_rewind)
* [`unnecessary_lazy_evaluations`](https://rust-lang.github.io/rust-clippy/master/index.html#unnecessary_lazy_evaluations)
* [`transmute_ptr_to_ref`](https://rust-lang.github.io/rust-clippy/master/index.html#transmute_ptr_to_ref)
* [`almost_complete_range`](https://rust-lang.github.io/rust-clippy/master/index.html#almost_complete_range)
* [`needless_borrow`](https://rust-lang.github.io/rust-clippy/master/index.html#needless_borrow)
* [`derivable_impls`](https://rust-lang.github.io/rust-clippy/master/index.html#derivable_impls)
* [`manual_is_ascii_check`](https://rust-lang.github.io/rust-clippy/master/index.html#manual_is_ascii_check)
* [`manual_rem_euclid`](https://rust-lang.github.io/rust-clippy/master/index.html#manual_rem_euclid)
* [`manual_retain`](https://rust-lang.github.io/rust-clippy/master/index.html#manual_retain)
* [`type_repetition_in_bounds`](https://rust-lang.github.io/rust-clippy/master/index.html#type_repetition_in_bounds)
* [`tuple_array_conversions`](https://rust-lang.github.io/rust-clippy/master/index.html#tuple_array_conversions)
* [`manual_try_fold`](https://rust-lang.github.io/rust-clippy/master/index.html#manual_try_fold)
* [`manual_hash_one`](https://rust-lang.github.io/rust-clippy/master/index.html#manual_hash_one)


## `cognitive-complexity-threshold`
The maximum cognitive complexity a function can have

**Default Value:** `25`

---
**Affected lints:**
* [`cognitive_complexity`](https://rust-lang.github.io/rust-clippy/master/index.html#cognitive_complexity)


## `excessive-nesting-threshold`
The maximum amount of nesting a block can reside in

**Default Value:** `0`

---
**Affected lints:**
* [`excessive_nesting`](https://rust-lang.github.io/rust-clippy/master/index.html#excessive_nesting)


## `disallowed-names`
The list of disallowed names to lint about. NB: `bar` is not here since it has legitimate uses. The value
`".."` can be used as part of the list to indicate that the configured values should be appended to the
default configuration of Clippy. By default, any configuration will replace the default value.

**Default Value:** `["foo", "baz", "quux"]`

---
**Affected lints:**
* [`disallowed_names`](https://rust-lang.github.io/rust-clippy/master/index.html#disallowed_names)


## `semicolon-inside-block-ignore-singleline`
Whether to lint only if it's multiline.

**Default Value:** `false`

---
**Affected lints:**
* [`semicolon_inside_block`](https://rust-lang.github.io/rust-clippy/master/index.html#semicolon_inside_block)


## `semicolon-outside-block-ignore-multiline`
Whether to lint only if it's singleline.

**Default Value:** `false`

---
**Affected lints:**
* [`semicolon_outside_block`](https://rust-lang.github.io/rust-clippy/master/index.html#semicolon_outside_block)


## `doc-valid-idents`
The list of words this lint should not consider as identifiers needing ticks. The value
`".."` can be used as part of the list to indicate, that the configured values should be appended to the
default configuration of Clippy. By default, any configuration will replace the default value. For example:
* `doc-valid-idents = ["ClipPy"]` would replace the default list with `["ClipPy"]`.
* `doc-valid-idents = ["ClipPy", ".."]` would append `ClipPy` to the default list.

**Default Value:** `["KiB", "MiB", "GiB", "TiB", "PiB", "EiB", "DirectX", "ECMAScript", "GPLv2", "GPLv3", "GitHub", "GitLab", "IPv4", "IPv6", "ClojureScript", "CoffeeScript", "JavaScript", "PureScript", "TypeScript", "WebAssembly", "NaN", "NaNs", "OAuth", "GraphQL", "OCaml", "OpenGL", "OpenMP", "OpenSSH", "OpenSSL", "OpenStreetMap", "OpenDNS", "WebGL", "TensorFlow", "TrueType", "iOS", "macOS", "FreeBSD", "TeX", "LaTeX", "BibTeX", "BibLaTeX", "MinGW", "CamelCase"]`

---
**Affected lints:**
* [`doc_markdown`](https://rust-lang.github.io/rust-clippy/master/index.html#doc_markdown)


## `too-many-arguments-threshold`
The maximum number of argument a function or method can have

**Default Value:** `7`

---
**Affected lints:**
* [`too_many_arguments`](https://rust-lang.github.io/rust-clippy/master/index.html#too_many_arguments)


## `type-complexity-threshold`
The maximum complexity a type can have

**Default Value:** `250`

---
**Affected lints:**
* [`type_complexity`](https://rust-lang.github.io/rust-clippy/master/index.html#type_complexity)


## `single-char-binding-names-threshold`
The maximum number of single char bindings a scope may have

**Default Value:** `4`

---
**Affected lints:**
* [`many_single_char_names`](https://rust-lang.github.io/rust-clippy/master/index.html#many_single_char_names)


## `too-large-for-stack`
The maximum size of objects (in bytes) that will be linted. Larger objects are ok on the heap

**Default Value:** `200`

---
**Affected lints:**
* [`boxed_local`](https://rust-lang.github.io/rust-clippy/master/index.html#boxed_local)
* [`useless_vec`](https://rust-lang.github.io/rust-clippy/master/index.html#useless_vec)


## `enum-variant-name-threshold`
The minimum number of enum variants for the lints about variant names to trigger

**Default Value:** `3`

---
**Affected lints:**
* [`enum_variant_names`](https://rust-lang.github.io/rust-clippy/master/index.html#enum_variant_names)


## `struct-field-name-threshold`
The minimum number of struct fields for the lints about field names to trigger

<<<<<<< HEAD
**Default Value:** `3` (`u64`)
=======
**Default Value:** `3`
>>>>>>> 01a0a366

---
**Affected lints:**
* [`struct_variant_names`](https://rust-lang.github.io/rust-clippy/master/index.html#struct_variant_names)


## `enum-variant-size-threshold`
The maximum size of an enum's variant to avoid box suggestion

**Default Value:** `200`

---
**Affected lints:**
* [`large_enum_variant`](https://rust-lang.github.io/rust-clippy/master/index.html#large_enum_variant)


## `verbose-bit-mask-threshold`
The maximum allowed size of a bit mask before suggesting to use 'trailing_zeros'

**Default Value:** `1`

---
**Affected lints:**
* [`verbose_bit_mask`](https://rust-lang.github.io/rust-clippy/master/index.html#verbose_bit_mask)


## `literal-representation-threshold`
The lower bound for linting decimal literals

**Default Value:** `16384`

---
**Affected lints:**
* [`decimal_literal_representation`](https://rust-lang.github.io/rust-clippy/master/index.html#decimal_literal_representation)


## `trivial-copy-size-limit`
The maximum size (in bytes) to consider a `Copy` type for passing by value instead of by
reference. By default there is no limit

---
**Affected lints:**
* [`trivially_copy_pass_by_ref`](https://rust-lang.github.io/rust-clippy/master/index.html#trivially_copy_pass_by_ref)


## `pass-by-value-size-limit`
The minimum size (in bytes) to consider a type for passing by reference instead of by value.

**Default Value:** `256`

---
**Affected lints:**
* [`large_types_passed_by_value`](https://rust-lang.github.io/rust-clippy/master/index.html#large_types_passed_by_value)


## `too-many-lines-threshold`
The maximum number of lines a function or method can have

**Default Value:** `100`

---
**Affected lints:**
* [`too_many_lines`](https://rust-lang.github.io/rust-clippy/master/index.html#too_many_lines)


## `array-size-threshold`
The maximum allowed size for arrays on the stack

**Default Value:** `512000`

---
**Affected lints:**
* [`large_stack_arrays`](https://rust-lang.github.io/rust-clippy/master/index.html#large_stack_arrays)
* [`large_const_arrays`](https://rust-lang.github.io/rust-clippy/master/index.html#large_const_arrays)


## `stack-size-threshold`
The maximum allowed stack size for functions in bytes

**Default Value:** `512000`

---
**Affected lints:**
* [`large_stack_frames`](https://rust-lang.github.io/rust-clippy/master/index.html#large_stack_frames)


## `vec-box-size-threshold`
The size of the boxed type in bytes, where boxing in a `Vec` is allowed

**Default Value:** `4096`

---
**Affected lints:**
* [`vec_box`](https://rust-lang.github.io/rust-clippy/master/index.html#vec_box)


## `max-trait-bounds`
The maximum number of bounds a trait can have to be linted

**Default Value:** `3`

---
**Affected lints:**
* [`type_repetition_in_bounds`](https://rust-lang.github.io/rust-clippy/master/index.html#type_repetition_in_bounds)


## `max-struct-bools`
The maximum number of bool fields a struct can have

**Default Value:** `3`

---
**Affected lints:**
* [`struct_excessive_bools`](https://rust-lang.github.io/rust-clippy/master/index.html#struct_excessive_bools)


## `max-fn-params-bools`
The maximum number of bool parameters a function can have

**Default Value:** `3`

---
**Affected lints:**
* [`fn_params_excessive_bools`](https://rust-lang.github.io/rust-clippy/master/index.html#fn_params_excessive_bools)


## `warn-on-all-wildcard-imports`
Whether to allow certain wildcard imports (prelude, super in tests).

**Default Value:** `false`

---
**Affected lints:**
* [`wildcard_imports`](https://rust-lang.github.io/rust-clippy/master/index.html#wildcard_imports)


## `disallowed-macros`
The list of disallowed macros, written as fully qualified paths.

**Default Value:** `[]`

---
**Affected lints:**
* [`disallowed_macros`](https://rust-lang.github.io/rust-clippy/master/index.html#disallowed_macros)


## `disallowed-methods`
The list of disallowed methods, written as fully qualified paths.

**Default Value:** `[]`

---
**Affected lints:**
* [`disallowed_methods`](https://rust-lang.github.io/rust-clippy/master/index.html#disallowed_methods)


## `disallowed-types`
The list of disallowed types, written as fully qualified paths.

**Default Value:** `[]`

---
**Affected lints:**
* [`disallowed_types`](https://rust-lang.github.io/rust-clippy/master/index.html#disallowed_types)


## `unreadable-literal-lint-fractions`
Should the fraction of a decimal be linted to include separators.

**Default Value:** `true`

---
**Affected lints:**
* [`unreadable_literal`](https://rust-lang.github.io/rust-clippy/master/index.html#unreadable_literal)


## `upper-case-acronyms-aggressive`
Enables verbose mode. Triggers if there is more than one uppercase char next to each other

**Default Value:** `false`

---
**Affected lints:**
* [`upper_case_acronyms`](https://rust-lang.github.io/rust-clippy/master/index.html#upper_case_acronyms)


## `matches-for-let-else`
Whether the matches should be considered by the lint, and whether there should
be filtering for common types.

**Default Value:** `"WellKnownTypes"`

---
**Affected lints:**
* [`manual_let_else`](https://rust-lang.github.io/rust-clippy/master/index.html#manual_let_else)


## `cargo-ignore-publish`
For internal testing only, ignores the current `publish` settings in the Cargo manifest.

**Default Value:** `false`

---
**Affected lints:**
* [`cargo_common_metadata`](https://rust-lang.github.io/rust-clippy/master/index.html#cargo_common_metadata)


## `standard-macro-braces`
Enforce the named macros always use the braces specified.

A `MacroMatcher` can be added like so `{ name = "macro_name", brace = "(" }`. If the macro
could be used with a full path two `MacroMatcher`s have to be added one with the full path
`crate_name::macro_name` and one with just the macro name.

**Default Value:** `[]`

---
**Affected lints:**
* [`nonstandard_macro_braces`](https://rust-lang.github.io/rust-clippy/master/index.html#nonstandard_macro_braces)


## `enforced-import-renames`
The list of imports to always rename, a fully qualified path followed by the rename.

**Default Value:** `[]`

---
**Affected lints:**
* [`missing_enforced_import_renames`](https://rust-lang.github.io/rust-clippy/master/index.html#missing_enforced_import_renames)


## `allowed-scripts`
The list of unicode scripts allowed to be used in the scope.

**Default Value:** `["Latin"]`

---
**Affected lints:**
* [`disallowed_script_idents`](https://rust-lang.github.io/rust-clippy/master/index.html#disallowed_script_idents)


## `enable-raw-pointer-heuristic-for-send`
Whether to apply the raw pointer heuristic to determine if a type is `Send`.

**Default Value:** `true`

---
**Affected lints:**
* [`non_send_fields_in_send_ty`](https://rust-lang.github.io/rust-clippy/master/index.html#non_send_fields_in_send_ty)


## `max-suggested-slice-pattern-length`
When Clippy suggests using a slice pattern, this is the maximum number of elements allowed in
the slice pattern that is suggested. If more elements are necessary, the lint is suppressed.
For example, `[_, _, _, e, ..]` is a slice pattern with 4 elements.

**Default Value:** `3`

---
**Affected lints:**
* [`index_refutable_slice`](https://rust-lang.github.io/rust-clippy/master/index.html#index_refutable_slice)


## `await-holding-invalid-types`


**Default Value:** `[]`

---
**Affected lints:**
* [`await_holding_invalid_type`](https://rust-lang.github.io/rust-clippy/master/index.html#await_holding_invalid_type)


## `max-include-file-size`
The maximum size of a file included via `include_bytes!()` or `include_str!()`, in bytes

**Default Value:** `1000000`

---
**Affected lints:**
* [`large_include_file`](https://rust-lang.github.io/rust-clippy/master/index.html#large_include_file)


## `allow-expect-in-tests`
Whether `expect` should be allowed in test functions or `#[cfg(test)]`

**Default Value:** `false`

---
**Affected lints:**
* [`expect_used`](https://rust-lang.github.io/rust-clippy/master/index.html#expect_used)


## `allow-unwrap-in-tests`
Whether `unwrap` should be allowed in test functions or `#[cfg(test)]`

**Default Value:** `false`

---
**Affected lints:**
* [`unwrap_used`](https://rust-lang.github.io/rust-clippy/master/index.html#unwrap_used)


## `allow-dbg-in-tests`
Whether `dbg!` should be allowed in test functions or `#[cfg(test)]`

**Default Value:** `false`

---
**Affected lints:**
* [`dbg_macro`](https://rust-lang.github.io/rust-clippy/master/index.html#dbg_macro)


## `allow-print-in-tests`
Whether print macros (ex. `println!`) should be allowed in test functions or `#[cfg(test)]`

**Default Value:** `false`

---
**Affected lints:**
* [`print_stdout`](https://rust-lang.github.io/rust-clippy/master/index.html#print_stdout)
* [`print_stderr`](https://rust-lang.github.io/rust-clippy/master/index.html#print_stderr)


## `large-error-threshold`
The maximum size of the `Err`-variant in a `Result` returned from a function

**Default Value:** `128`

---
**Affected lints:**
* [`result_large_err`](https://rust-lang.github.io/rust-clippy/master/index.html#result_large_err)


## `ignore-interior-mutability`
A list of paths to types that should be treated like `Arc`, i.e. ignored but
for the generic parameters for determining interior mutability

**Default Value:** `["bytes::Bytes"]`

---
**Affected lints:**
* [`mutable_key_type`](https://rust-lang.github.io/rust-clippy/master/index.html#mutable_key_type)
* [`ifs_same_cond`](https://rust-lang.github.io/rust-clippy/master/index.html#ifs_same_cond)


## `allow-mixed-uninlined-format-args`
Whether to allow mixed uninlined format args, e.g. `format!("{} {}", a, foo.bar)`

**Default Value:** `true`

---
**Affected lints:**
* [`uninlined_format_args`](https://rust-lang.github.io/rust-clippy/master/index.html#uninlined_format_args)


## `suppress-restriction-lint-in-const`
Whether to suppress a restriction lint in constant code. In same
cases the restructured operation might not be unavoidable, as the
suggested counterparts are unavailable in constant code. This
configuration will cause restriction lints to trigger even
if no suggestion can be made.

**Default Value:** `false`

---
**Affected lints:**
* [`indexing_slicing`](https://rust-lang.github.io/rust-clippy/master/index.html#indexing_slicing)


## `missing-docs-in-crate-items`
Whether to **only** check for missing documentation in items visible within the current
crate. For example, `pub(crate)` items.

**Default Value:** `false`

---
**Affected lints:**
* [`missing_docs_in_private_items`](https://rust-lang.github.io/rust-clippy/master/index.html#missing_docs_in_private_items)


## `future-size-threshold`
The maximum byte size a `Future` can have, before it triggers the `clippy::large_futures` lint

**Default Value:** `16384`

---
**Affected lints:**
* [`large_futures`](https://rust-lang.github.io/rust-clippy/master/index.html#large_futures)


## `unnecessary-box-size`
The byte size a `T` in `Box<T>` can have, below which it triggers the `clippy::unnecessary_box` lint

**Default Value:** `128`

---
**Affected lints:**
* [`unnecessary_box_returns`](https://rust-lang.github.io/rust-clippy/master/index.html#unnecessary_box_returns)


## `allow-private-module-inception`
Whether to allow module inception if it's not public.

**Default Value:** `false`

---
**Affected lints:**
* [`module_inception`](https://rust-lang.github.io/rust-clippy/master/index.html#module_inception)


## `allowed-idents-below-min-chars`
Allowed names below the minimum allowed characters. The value `".."` can be used as part of
the list to indicate, that the configured values should be appended to the default
configuration of Clippy. By default, any configuration will replace the default value.

**Default Value:** `["j", "z", "i", "y", "n", "x", "w"]`

---
**Affected lints:**
* [`min_ident_chars`](https://rust-lang.github.io/rust-clippy/master/index.html#min_ident_chars)


## `min-ident-chars-threshold`
Minimum chars an ident can have, anything below or equal to this will be linted.

**Default Value:** `1`

---
**Affected lints:**
* [`min_ident_chars`](https://rust-lang.github.io/rust-clippy/master/index.html#min_ident_chars)


## `accept-comment-above-statement`
Whether to accept a safety comment to be placed above the statement containing the `unsafe` block

**Default Value:** `true`

---
**Affected lints:**
* [`undocumented_unsafe_blocks`](https://rust-lang.github.io/rust-clippy/master/index.html#undocumented_unsafe_blocks)


## `accept-comment-above-attributes`
Whether to accept a safety comment to be placed above the attributes for the `unsafe` block

**Default Value:** `true`

---
**Affected lints:**
* [`undocumented_unsafe_blocks`](https://rust-lang.github.io/rust-clippy/master/index.html#undocumented_unsafe_blocks)


## `allow-one-hash-in-raw-strings`
Whether to allow `r#""#` when `r""` can be used

**Default Value:** `false`

---
**Affected lints:**
* [`unnecessary_raw_string_hashes`](https://rust-lang.github.io/rust-clippy/master/index.html#unnecessary_raw_string_hashes)


## `absolute-paths-max-segments`
The maximum number of segments a path can have before being linted, anything above this will
be linted.

**Default Value:** `2`

---
**Affected lints:**
* [`absolute_paths`](https://rust-lang.github.io/rust-clippy/master/index.html#absolute_paths)


## `absolute-paths-allowed-crates`
Which crates to allow absolute paths from

**Default Value:** `[]`

---
**Affected lints:**
* [`absolute_paths`](https://rust-lang.github.io/rust-clippy/master/index.html#absolute_paths)


## `allowed-dotfiles`
Additional dotfiles (files or directories starting with a dot) to allow

**Default Value:** `[]`

---
**Affected lints:**
* [`path_ends_with_ext`](https://rust-lang.github.io/rust-clippy/master/index.html#path_ends_with_ext)


## `enforce-iter-loop-reborrow`
#### Example
```no_run
let mut vec = vec![1, 2, 3];
let rmvec = &mut vec;
for _ in rmvec.iter() {}
for _ in rmvec.iter_mut() {}
```

Use instead:
```no_run
let mut vec = vec![1, 2, 3];
let rmvec = &mut vec;
for _ in &*rmvec {}
for _ in &mut *rmvec {}
```

**Default Value:** `false`

---
**Affected lints:**
* [`explicit_iter_loop`](https://rust-lang.github.io/rust-clippy/master/index.html#explicit_iter_loop)

<|MERGE_RESOLUTION|>--- conflicted
+++ resolved
@@ -98,13 +98,7 @@
 
 
 ## `msrv`
-<<<<<<< HEAD
-The minimum rust version that the project supports
-
-**Default Value:** `Msrv { stack: [] }` (`crate::Msrv`)
-=======
 The minimum rust version that the project supports. Defaults to the `rust-version` field in `Cargo.toml`
->>>>>>> 01a0a366
 
 ---
 **Affected lints:**
@@ -278,11 +272,7 @@
 ## `struct-field-name-threshold`
 The minimum number of struct fields for the lints about field names to trigger
 
-<<<<<<< HEAD
-**Default Value:** `3` (`u64`)
-=======
 **Default Value:** `3`
->>>>>>> 01a0a366
 
 ---
 **Affected lints:**
